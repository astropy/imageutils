# Licensed under a 3-clause BSD style license - see LICENSE.rst
"""
Image processing utilities for Astropy.
"""

# Affiliated packages may add whatever they like to this file, but
# should keep this content at the top.
# ----------------------------------------------------------------------------
from ._astropy_init import *
# ----------------------------------------------------------------------------

# For egg_info test builds to pass, put package imports here.
if not _ASTROPY_SETUP_:
    from .stats import *
    from .array_utils import *
    from .sampling import *
    from .lacosmicx import *

<<<<<<< HEAD
__all__ = ['find_imgcuts', 'img_stats', 'rescale_img', 'scale_linear',
           'scale_sqrt', 'scale_power', 'scale_log', 'scale_asinh',
           'downsample', 'upsample', 'extract_array_2d', 'add_array_2d',
           'subpixel_indices', 'mask_to_mirrored_num', 'lacosmicx']
=======
__all__ = ['sigmaclip_stats', 'downsample', 'upsample',
           'extract_array_2d', 'add_array_2d', 'subpixel_indices',
           'mask_to_mirrored_num']
>>>>>>> a970a61a
<|MERGE_RESOLUTION|>--- conflicted
+++ resolved
@@ -16,13 +16,6 @@
     from .sampling import *
     from .lacosmicx import *
 
-<<<<<<< HEAD
-__all__ = ['find_imgcuts', 'img_stats', 'rescale_img', 'scale_linear',
-           'scale_sqrt', 'scale_power', 'scale_log', 'scale_asinh',
-           'downsample', 'upsample', 'extract_array_2d', 'add_array_2d',
-           'subpixel_indices', 'mask_to_mirrored_num', 'lacosmicx']
-=======
 __all__ = ['sigmaclip_stats', 'downsample', 'upsample',
            'extract_array_2d', 'add_array_2d', 'subpixel_indices',
-           'mask_to_mirrored_num']
->>>>>>> a970a61a
+           'mask_to_mirrored_num', 'lacosmicx']